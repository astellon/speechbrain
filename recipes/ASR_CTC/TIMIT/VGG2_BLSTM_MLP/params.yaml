constants:
    output_folder: exp/CTC/TIMIT_VGG2_BSLTM_MLP
    data_file: /network/tmp1/plantinp/data/TIMIT.tar.gz
    local_folder: /tmp/timit
<<<<<<< HEAD
    save_folder: !$ <constants.output_folder>/save
    predictions_file: !$ <constants.output_folder>/predictions.csv
=======
    save_folder: !ref <constants.output_folder>/save
>>>>>>> 9d3a1d02
    ckpts_to_keep: 1
    sample_rate: 16000
    seed: 1234

    # Data files
    csv_train: !ref <constants.local_folder>/train.csv
    csv_valid: !ref <constants.local_folder>/dev.csv
    csv_test: !ref <constants.local_folder>/test.csv

    # Neural Parameters
    N_epochs: 25
    batch_size: 8
    lr: 1.0
    dropout_rate: 0.15
    
    device: cuda

saveables:
    model: !speechbrain.lobes.models.CRDNN.CRDNN
        output_size: 40 # 39 phonemes + 1 blank symbol
        cnn_blocks: 2
        dnn_blocks: 2
    optimizer: !speechbrain.nnet.optimizers.optimize
        do_recovery: True
        optimizer_type: adadelta
        rho: 0.95
        learning_rate: !ref <constants.lr>
    lr_annealing: !speechbrain.nnet.lr_scheduling.lr_annealing
        annealing_type: newbob
        N_epochs: !ref <constants.N_epochs>
        lr_initial: !ref <constants.lr>
        improvement_threshold: 0.0025
        annealing_factor: 0.8
        patient: 0
    epoch_counter: !speechbrain.utils.epoch_loop.EpochCounter
        limit: !ref <constants.N_epochs>

functions:
    copy_locally: !speechbrain.data_io.data_preparation.copy_data_locally
        data_file: !ref <constants.data_file>
        local_folder: !ref <constants.local_folder>
    prepare_timit: !speechbrain.data_io.data_preparation.timit_prepare
        data_folder: !ref <constants.local_folder>
        splits: [train, dev, test]
        save_folder: !ref <constants.local_folder>
    compute_features: !speechbrain.lobes.features.Features
        feature_type: fbank
        deltas: False
        context: False
        requires_grad: False
        constants:
            n_mels: 40
    train_loader: !speechbrain.data_io.data_io.create_dataloader &loader
        csv_file: !ref <constants.csv_train>
        batch_size: !ref <constants.batch_size>
        sentence_sorting: ascending
        output_folder: !ref <constants.output_folder>
        csv_read: [wav, phn]
    valid_loader: !speechbrain.data_io.data_io.create_dataloader
        <<: *loader
        csv_file: !ref <constants.csv_valid>
    test_loader: !speechbrain.data_io.data_io.create_dataloader
        <<: *loader
        csv_file: !ref <constants.csv_test>
        batch_size: 1
    compute_cost: !speechbrain.nnet.losses.compute_cost
        cost_type: [ctc]<|MERGE_RESOLUTION|>--- conflicted
+++ resolved
@@ -2,12 +2,9 @@
     output_folder: exp/CTC/TIMIT_VGG2_BSLTM_MLP
     data_file: /network/tmp1/plantinp/data/TIMIT.tar.gz
     local_folder: /tmp/timit
-<<<<<<< HEAD
     save_folder: !$ <constants.output_folder>/save
     predictions_file: !$ <constants.output_folder>/predictions.csv
-=======
     save_folder: !ref <constants.output_folder>/save
->>>>>>> 9d3a1d02
     ckpts_to_keep: 1
     sample_rate: 16000
     seed: 1234
